/*
 * Copyright 2019-2020, Offchain Labs, Inc.
 *
 * Licensed under the Apache License, Version 2.0 (the "License");
 * you may not use this file except in compliance with the License.
 * You may obtain a copy of the License at
 *
 *    http://www.apache.org/licenses/LICENSE-2.0
 *
 * Unless required by applicable law or agreed to in writing, software
 * distributed under the License is distributed on an "AS IS" BASIS,
 * WITHOUT WARRANTIES OR CONDITIONS OF ANY KIND, either express or implied.
 * See the License for the specific language governing permissions and
 * limitations under the License.
 */

pragma solidity ^0.5.3;

import "./GlobalEthWallet.sol";
import "./GlobalFTWallet.sol";
import "./GlobalNFTWallet.sol";
import "./IGlobalInbox.sol";
import "./Messages.sol";
import "./PaymentRecords.sol";

import "./arch/Protocol.sol";
import "./arch/Value.sol";

import "./libraries/SigUtils.sol";

<<<<<<< HEAD
import "bytes/contracts/BytesLib.sol";

contract GlobalInbox is GlobalEthWallet, GlobalFTWallet, GlobalNFTWallet, IGlobalInbox, PaymentRecords {
=======
contract GlobalInbox is GlobalEthWallet, GlobalFTWallet, GlobalNFTWallet, IGlobalInbox {
>>>>>>> e67d8f93

    uint8 internal constant TRANSACTION_MSG = 0;
    uint8 internal constant ETH_DEPOSIT = 1;
    uint8 internal constant ERC20_DEPOSIT = 2;
    uint8 internal constant ERC721_DEPOSIT = 3;

    uint8 internal constant TRANSACTION_BATCH_MSG = 6;

    using Value for Value.Data;

    address internal constant ETH_ADDRESS = address(0);

    struct Inbox {
        bytes32 value;
        uint256 count;
    }

    mapping(address => Inbox) inboxes;

    function getInbox(address account) external view returns(bytes32, uint) {
        Inbox storage inbox = inboxes[account];
        return (inbox.value, inbox.count);
    }

    function sendMessages(bytes calldata _messages, uint[] calldata messageCounts, bytes32[] calldata nodeHashes) external {
        bool valid;
        uint256 offset = 0;
        uint256 messageType;
        address sender;
        uint256 totalLength = _messages.length;


        uint256 currentNode = 0;
        uint256 currentIndex = 0;

        while (offset < totalLength && currentNode < nodeHashes.length) {
            if(messageCounts[currentNode] == 0){

                currentNode += 1;
                currentIndex = 0;
            } else {
                (   valid,
                    offset,
                    messageType,
                    sender
                ) = Value.deserializeMessageData(_messages, offset);
                if (!valid) {
                    break;
                }
                (valid, offset) = sendDeserializedMsg(nodeHashes[currentNode], currentIndex, _messages, offset, messageType);
                if (!valid) {
                    break;
                }

                currentIndex += 1;
                if(currentIndex >= messageCounts[currentNode]){
                    currentNode += 1;
                    currentIndex = 0;
                }
            }

        }
    }

    function sendDeserializedMsg(
        bytes32 nodeHash, 
        uint256 messageIndex,
        bytes memory _messages,
        uint256 startOffset,
        uint256 messageType
    )
        private
        returns(
            bool, // valid
            uint256 // offset
        )
    {
        if (messageType == ETH_DEPOSIT) {
            (
                bool valid,
                uint256 offset,
                address to,
                uint256 value
            ) = Value.getEthMsgData(_messages, startOffset);

            if (!valid) {
                return (false, startOffset);
            }

            address paymentOwner = getPaymentOwner(to, nodeHash, messageIndex);
            transferEth(msg.sender, paymentOwner, value);
            delete paymentMap[nodeHash][messageIndex][to];

            return (true, offset);
        } else if (messageType == ERC20_DEPOSIT) {
            (
                bool valid,
                uint256 offset,
                address erc20,
                address to,
                uint256 value
            ) = Value.getERCTokenMsgData(_messages, startOffset);
            if (!valid) {
                return (false, startOffset);
            }

            address paymentOwner = getPaymentOwner(to, nodeHash, messageIndex);
            transferERC20(msg.sender, paymentOwner, erc20, value);
            delete paymentMap[nodeHash][messageIndex][to];

            return (true, offset);
        } else if (messageType == ERC721_DEPOSIT) {
            (
                bool valid,
                uint256 offset,
                address erc721,
                address to,
                uint256 value
            ) = Value.getERCTokenMsgData(_messages, startOffset);
            if (!valid) {
                return (false, startOffset);
            }

            address paymentOwner = getPaymentOwner(to, nodeHash, messageIndex);
            transferNFT(msg.sender, paymentOwner, erc721, value);
            delete paymentMap[nodeHash][messageIndex][to];
            
            return (true, offset);
        } else {
            return (false, startOffset);
        }
    }

    function sendTransactionMessage(
        address _chain,
        address _to,
        uint256 _seqNumber,
        uint256 _value,
        bytes calldata _data
    )
        external
    {
        _deliverTransactionMessage(
            _chain,
            _to,
            msg.sender,
            _seqNumber,
            _value,
            _data
        );
    }

    function depositEthMessage(address _chain, address _to) external payable {
        depositEth(_chain);

        _deliverEthMessage(
            _chain,
            _to,
            msg.sender,
            msg.value
        );
    }

    function depositERC20Message(
        address _chain,
        address _to,
        address _erc20,
        uint256 _value
    )
        external
    {
        depositERC20(_erc20, _chain, _value);

        _deliverERC20TokenMessage(
            _chain,
            _to,
            msg.sender,
            _erc20,
            _value
        );
    }

    function depositERC721Message(
        address _chain,
        address _to,
        address _erc721,
        uint256 _id
    )
        external
    {
        depositERC721(_erc721, _chain, _id);

        _deliverERC721TokenMessage(
            _chain,
            _to,
            msg.sender,
            _erc721,
            _id
        );
    }

    function forwardContractTransactionMessage(
        address _to,
        address _from,
        uint256 _value,
        bytes calldata _data
    )
        external
    {
        _deliverContractTransactionMessage(
            msg.sender,
            _to,
            _from,
            _value,
            _data
        );
    }

    function forwardEthMessage(address _to, address _from) external payable {
        depositEth(msg.sender);

        _deliverEthMessage(
            msg.sender,
            _to,
            _from,
            msg.value
        );
    }

    // // Transaction format
    // //   tx length bytes(32 bytes)
    // //   to (20 bytes)
    // //   seqNumber (32 bytes)
    // //   value (32 bytes)
    // //   signature (65 bytes)
    // //   data (arbitrary length)


    function deliverTransactionBatch(
        address chain,
        bytes calldata transactions
    )
        external
    {
        require(msg.sender == tx.origin, "origin only");
        bytes32 messageHash = keccak256(
            abi.encodePacked(
                TRANSACTION_BATCH_MSG,
                transactions,
                block.number,
                block.timestamp
            )
        );

        _deliverMessage(chain, messageHash);

        emit TransactionMessageBatchDelivered(chain);
    }

    function _deliverTransactionMessage(
        address _chain,
        address _to,
        address _from,
        uint256 _seqNumber,
        uint256 _value,
        bytes memory _data
    )
        private
    {
        bytes32 messageHash = Messages.transactionHash(
            _chain,
            _to,
            _from,
            _seqNumber,
            _value,
            keccak256(_data),
            block.number,
            block.timestamp
        );

        _deliverMessage(_chain, messageHash);

        emit IGlobalInbox.TransactionMessageDelivered(
            _chain,
            _to,
            _from,
            _seqNumber,
            _value,
            _data
        );
    }

    function _deliverEthMessage(
        address _chain,
        address _to,
        address _from,
        uint256 _value
    )
        private
    {
        uint256 messageNum = inboxes[_chain].count + 1;
        bytes32 messageHash = Messages.ethHash(
            _to,
            _from,
            _value,
            block.number,
            block.timestamp,
            messageNum
        );

        _deliverMessage(_chain, messageHash);

        emit IGlobalInbox.EthDepositMessageDelivered(
            _chain,
            _to,
            msg.sender,
            msg.value,
            messageNum
        );
    }

    function _deliverERC20TokenMessage(
        address _chain,
        address _to,
        address _from,
        address _erc20,
        uint256 _value
    )
        private
    {
        uint256 messageNum = inboxes[_chain].count + 1;
        bytes32 messageHash = Messages.erc20Hash(
            _to,
            _from,
            _erc20,
            _value,
            block.number,
            block.timestamp,
            messageNum
        );

        _deliverMessage(_chain, messageHash);

        emit IGlobalInbox.ERC20DepositMessageDelivered(
            _chain,
            _to,
            _from,
            _erc20,
            _value,
            messageNum
        );
    }

    function _deliverERC721TokenMessage(
        address _chain,
        address _to,
        address _from,
        address _erc721,
        uint256 _id
    )
        private
    {
        uint256 messageNum = inboxes[_chain].count + 1;
        bytes32 messageHash = Messages.erc721Hash(
            _to,
            _from,
            _erc721,
            _id,
            block.number,
            block.timestamp,
            messageNum
        );

        _deliverMessage(_chain, messageHash);

        emit IGlobalInbox.ERC721DepositMessageDelivered(
            _chain,
            _to,
            _from,
            _erc721,
            _id,
            messageNum
        );
    }

    function _deliverContractTransactionMessage(
        address _chain,
        address _to,
        address _from,
        uint256 _value,
        bytes memory _data
    )
        private
    {
        uint256 messageNum = inboxes[_chain].count + 1;
        bytes32 messageHash = Messages.contractTransactionHash(
            _to,
            _from,
            _value,
            _data,
            block.number,
            block.timestamp,
            messageNum
        );

        _deliverMessage(_chain, messageHash);

        emit IGlobalInbox.ContractTransactionMessageDelivered(
            _chain,
            _to,
            _from,
            _value,
            _data,
            messageNum
        );
    }

    function _deliverMessage(address _chain, bytes32 _messageHash) private {
        Inbox storage inbox = inboxes[_chain];
        inbox.value = Protocol.addMessageToInbox(inbox.value, _messageHash);
        inbox.count++;
    }
}<|MERGE_RESOLUTION|>--- conflicted
+++ resolved
@@ -27,15 +27,9 @@
 import "./arch/Value.sol";
 
 import "./libraries/SigUtils.sol";
-
-<<<<<<< HEAD
 import "bytes/contracts/BytesLib.sol";
 
 contract GlobalInbox is GlobalEthWallet, GlobalFTWallet, GlobalNFTWallet, IGlobalInbox, PaymentRecords {
-=======
-contract GlobalInbox is GlobalEthWallet, GlobalFTWallet, GlobalNFTWallet, IGlobalInbox {
->>>>>>> e67d8f93
-
     uint8 internal constant TRANSACTION_MSG = 0;
     uint8 internal constant ETH_DEPOSIT = 1;
     uint8 internal constant ERC20_DEPOSIT = 2;
