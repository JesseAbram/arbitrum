--- conflicted
+++ resolved
@@ -398,14 +398,9 @@
 
     function deserializeMessage(
         bytes memory data,
-<<<<<<< HEAD
         uint256 startOffset
     )
         internal
-=======
-        uint startOffset)
-        public
->>>>>>> 86b2c5e6
         pure
         returns(
             bool valid,
