--- conflicted
+++ resolved
@@ -82,65 +82,6 @@
         );
     }
 
-<<<<<<< HEAD
-=======
-    function oneStepProof(
-        bytes32 _beforeHash,
-        bytes32 _beforeInbox,
-        uint128[4] memory _timeBounds,
-        bytes32 _afterHash,
-        bool _didInboxInsns,
-        bytes32 _firstMessage,
-        bytes32 _lastMessage,
-        bytes32 _firstLog,
-        bytes32 _lastLog,
-        uint64  _gas,
-        bytes memory _proof
-    )
-        public
-        asserterAction
-    {
-        bytes32 precondition = Protocol.generatePreconditionHash(
-             _beforeHash,
-             _timeBounds,
-             _beforeInbox
-        );
-        requireMatchesPrevState(
-            ChallengeUtils.executionHash(
-                1,
-                precondition,
-                Protocol.generateAssertionHash(
-                    _afterHash,
-                    _didInboxInsns,
-                    _gas,
-                    _firstMessage,
-                    _lastMessage,
-                    _firstLog,
-                    _lastLog
-                )
-            )
-        );
-
-        uint256 correctProof = OneStepProof.validateProof(
-            _beforeHash,
-            _timeBounds,
-            _beforeInbox,
-            _afterHash,
-            _didInboxInsns,
-            _firstMessage,
-            _lastMessage,
-            _firstLog,
-            _lastLog,
-            _gas,
-            _proof
-        );
-
-        require(correctProof == 0, OSP_PROOF);
-        emit OneStepProofCompleted();
-        _asserterWin();
-    }
-
->>>>>>> 7941a8c4
     function _bisectAssertion(BisectAssertionData memory _data) private {
         uint256 bisectionCount = _data.machineHashes.length - 1;
         require(bisectionCount == _data.didInboxInsns.length, BIS_INPLEN);
@@ -236,7 +177,7 @@
         bytes32 _beforeHash,
         bytes32 _beforeInbox,
         uint256 _beforeInboxValueSize,
-        uint128[2] memory _timeBoundsBlocks,
+        uint128[4] memory _timeBounds,
         bytes32 _afterHash,
         bool _didInboxInsns,
         bytes32 _firstMessage,
@@ -250,7 +191,7 @@
         asserterAction
     {
         verifyPreCondition(_beforeHash,
-                        _timeBoundsBlocks,
+                        _timeBounds,
                         _beforeInbox,
                         _beforeInboxValueSize,
                         _afterHash,
@@ -263,7 +204,7 @@
 
         uint256 correctProof = OneStepProof.validateProof(
             _beforeHash,
-            _timeBoundsBlocks,
+            _timeBounds,
             _beforeInbox,
             _beforeInboxValueSize,
             _afterHash,
@@ -283,7 +224,7 @@
 
     function verifyPreCondition(
         bytes32 _beforeHash,
-        uint128[2] memory _timeBoundsBlocks,
+        uint128[4] memory _timeBounds,
         bytes32 _beforeInbox,
         uint256 _beforeInboxValueSize,
         bytes32 _afterHash,
@@ -297,7 +238,7 @@
         bytes32 beforeInbox = Value.hashTuplePreImage(_beforeInbox, _beforeInboxValueSize);
         bytes32 precondition = Protocol.generatePreconditionHash(
              _beforeHash,
-             _timeBoundsBlocks,
+             _timeBounds,
             beforeInbox
         );
         requireMatchesPrevState(
