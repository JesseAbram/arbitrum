/*
 * Copyright 2019-2020, Offchain Labs, Inc.
 *
 * Licensed under the Apache License, Version 2.0 (the "License");
 * you may not use this file except in compliance with the License.
 * You may obtain a copy of the License at
 *
 *    http://www.apache.org/licenses/LICENSE-2.0
 *
 * Unless required by applicable law or agreed to in writing, software
 * distributed under the License is distributed on an "AS IS" BASIS,
 * WITHOUT WARRANTIES OR CONDITIONS OF ANY KIND, either express or implied.
 * See the License for the specific language governing permissions and
 * limitations under the License.
 */

pragma solidity ^0.5.3;

import "./NodeGraph.sol";
import "./Staking.sol";


contract ArbRollup is NodeGraph, Staking {

    // invalid path proof
    string constant PLACE_LEAF = "PLACE_LEAF";

    // invalid leaf
    string constant MOVE_LEAF = "MOVE_LEAF";

    // invalid path proof
    string constant RECOV_PATH_PROOF = "RECOV_PATH_PROOF";
    // Invalid conflict proof
    string constant RECOV_CONFLICT_PROOF = "RECOV_CONFLICT_PROOF";
    // Proof must be of nonzero length
    string constant RECVOLD_LENGTH = "RECVOLD_LENGTH";
    // invalid leaf
    string constant RECOV_DEADLINE_LEAF = "RECOV_DEADLINE_LEAF";
    // Node is not passed deadline
    string constant RECOV_DEADLINE_TIME = "RECOV_DEADLINE_TIME";

    // invalid staker location proof
    string constant MAKE_STAKER_PROOF = "MAKE_STAKER_PROOF";

    // Type is not invalid
    string constant CONF_INV_TYPE = "CONF_INV_TYPE";
    // Node is not passed deadline
    string constant CONF_TIME = "CONF_TIME";
    // There must be at least one staker
    string constant CONF_HAS_STAKER = "CONF_HAS_STAKER";

    // Only callable by owner
    string constant ONLY_OWNER = "ONLY_OWNER";

<<<<<<< HEAD
    address payable owner;
=======
    string public constant VERSION = "1";

    address owner;
>>>>>>> 361e5365

    event ConfirmedAssertion(
        bytes32[] logsAccHash
    );

    function init(
        bytes32 _vmState,
        uint128 _gracePeriodTicks,
        uint128 _arbGasSpeedLimitPerTick,
        uint64 _maxExecutionSteps,
        uint64 _maxTimeBoundsWidth,
        uint128 _stakeRequirement,
        address payable _owner,
        address _challengeFactoryAddress,
        address _globalInboxAddress
    )
        external
    {
        NodeGraph.init(
            _vmState,
            _gracePeriodTicks,
            _arbGasSpeedLimitPerTick,
            _maxExecutionSteps,
            _maxTimeBoundsWidth,
            _globalInboxAddress
        );
        Staking.init(
            _stakeRequirement,
            _challengeFactoryAddress
        );
        owner = _owner;
    }

    function placeStake(
        bytes32[] calldata proof1,
        bytes32[] calldata proof2
    )
        external
        payable
    {
        bytes32 location = RollupUtils.calculatePath(latestConfirmed(), proof1);
        bytes32 leaf = RollupUtils.calculatePath(location, proof2);
        require(isValidLeaf(leaf), PLACE_LEAF);
        createStake(location);
    }

    function moveStake(
        bytes32[] calldata proof1,
        bytes32[] calldata proof2
    )
        external
    {
        bytes32 stakerLocation = getStakerLocation(msg.sender);
        bytes32 newLocation = RollupUtils.calculatePath(stakerLocation, proof1);
        bytes32 leaf = RollupUtils.calculatePath(newLocation, proof2);
        require(isValidLeaf(leaf), MOVE_LEAF);
        updateStakerLocation(msg.sender, newLocation);
    }

    function recoverStakeConfirmed(bytes32[] calldata proof) external {
        _recoverStakeConfirmed(msg.sender, proof);
    }

    function recoverStakeOld(address payable stakerAddress, bytes32[] calldata proof) external {
        require(proof.length > 0, RECVOLD_LENGTH);
        _recoverStakeConfirmed(stakerAddress, proof);
    }

    function recoverStakeMooted(
        address payable stakerAddress,
        bytes32 node,
        bytes32[] calldata latestConfirmedProof,
        bytes32[] calldata stakerProof
    )
        external
    {
        bytes32 stakerLocation = getStakerLocation(msg.sender);
        require(
            latestConfirmedProof[0] != stakerProof[0] &&
            RollupUtils.calculatePath(node, latestConfirmedProof) == latestConfirmed() &&
            RollupUtils.calculatePath(node, stakerProof) == stakerLocation,
            RECOV_CONFLICT_PROOF
        );
        refundStaker(stakerAddress);
    }

    // Kick off if successor node whose deadline has passed
    function recoverStakePassedDeadline(
        address payable stakerAddress,
        uint256 deadlineTicks,
        bytes32 disputableNodeHashVal,
        uint256 childType,
        bytes32 vmProtoStateHash,
        bytes32[] calldata proof
    )
        external
    {
        bytes32 stakerLocation = getStakerLocation(msg.sender);
        bytes32 nextNode = RollupUtils.childNodeHash(
            stakerLocation,
            deadlineTicks,
            disputableNodeHashVal,
            childType,
            vmProtoStateHash
        );
        bytes32 leaf = RollupUtils.calculatePath(nextNode, proof);
        require(isValidLeaf(leaf), RECOV_DEADLINE_LEAF);
        require(block.number >= RollupTime.blocksToTicks(deadlineTicks), RECOV_DEADLINE_TIME);

        refundStaker(stakerAddress);
    }

    // fields
     // beforeVMHash
     // beforeInboxTop
     // prevPrevLeafHash
     // prevDataHash
     // afterInboxTop
     // importedMessagesSlice
     // afterVMHash
     // messagesAccHash
     // logsAccHash

    function makeAssertion(
        bytes32[9] calldata _fields,
        uint256 _beforeInboxCount,
        uint256 _prevDeadlineTicks,
        uint32 _prevChildType,
        uint64 _numSteps,
        uint128[2] calldata _timeBoundsBlocks,
        uint256 _importedMessageCount,
        bool _didInboxInsn,
        uint64 _numArbGas,
        bytes32[] calldata _stakerProof
    )
        external
    {
        (bytes32 prevLeaf, bytes32 newValid) = makeAssertion(
            MakeAssertionData(
                _fields[0],
                _fields[1],
                _beforeInboxCount,

                _fields[2],
                _prevDeadlineTicks,
                _fields[3],
                _prevChildType,

                _numSteps,
                _timeBoundsBlocks,
                _importedMessageCount,

                _fields[4],

                _fields[5],

                _fields[6],
                _didInboxInsn,
                _numArbGas,
                _fields[7],
                _fields[8]
            )
        );
        bytes32 stakerLocation = getStakerLocation(msg.sender);
        require(RollupUtils.calculatePath(stakerLocation, _stakerProof) == prevLeaf, MAKE_STAKER_PROOF);
        updateStakerLocation(msg.sender, newValid);
    }


    modifier onlyOwner() {
        require(msg.sender == owner, ONLY_OWNER);
        _;
    }

    function ownerShutdown() external onlyOwner {
        owner.transfer(address(this).balance);
    }


    function _recoverStakeConfirmed(address payable stakerAddress, bytes32[] memory proof) private {
        bytes32 stakerLocation = getStakerLocation(msg.sender);
        require(RollupUtils.calculatePath(stakerLocation, proof) == latestConfirmed(), RECOV_PATH_PROOF);
        refundStaker(stakerAddress);
    }

    function confirm(
        bytes32 initalProtoStateHash,
        uint256[] memory branches,
        uint256[] memory deadlineTicks,
        bytes32[] memory challengeNodeData,
        bytes32[] memory logsAcc,
        bytes32[] memory vmProtoStateHashes,
        uint256[] memory messagesLengths,
        bytes memory messages,
        address[] memory stakerAddresses,
        bytes32[] memory stakerProofs,
        uint256[] memory stakerProofOffsets
    )
        public
    {
        return _confirm(ConfirmData(
            initalProtoStateHash,
            branches,
            deadlineTicks,
            challengeNodeData,
            logsAcc,
            vmProtoStateHashes,
            messagesLengths,
            messages,
            stakerAddresses,
            stakerProofs,
            stakerProofOffsets
        ));
    }

    struct ConfirmData {
        bytes32 initalProtoStateHash;
        uint256[] branches;
        uint256[] deadlineTicks;
        bytes32[] challengeNodeData;
        bytes32[] logsAcc;
        bytes32[] vmProtoStateHashes;
        uint256[] messagesLengths;
        bytes messages;
        address[] stakerAddresses;
        bytes32[] stakerProofs;
        uint256[] stakerProofOffsets;
    }

    function _confirm(ConfirmData memory data) private {
        uint256 nodeCount = data.branches.length;
        uint256 validNodeCount = data.messagesLengths.length;
        require(data.vmProtoStateHashes.length == validNodeCount);
        require(data.logsAcc.length == validNodeCount);
        require(data.deadlineTicks.length == nodeCount);
        require(data.challengeNodeData.length == nodeCount - validNodeCount);
        uint256 validNum = 0;
        uint256 invalidNum = 0;
        uint256 messagesOffset = 0;
        bytes32 confNode = latestConfirmed();
        bytes32 vmProtoStateHash = data.initalProtoStateHash;
        for (uint256 i = 0; i < nodeCount; i++) {
            uint256 branchType = data.branches[i];
            bytes32 nodeDataHash;
            if (branchType == VALID_CHILD_TYPE) {
                uint256 messageLength = data.messagesLengths[validNum];
                nodeDataHash = RollupUtils.validDataHash(
                    Protocol.generateLastMessageHash(
                        data.messages,
                        messagesOffset,
                        messageLength
                    ),
                    data.logsAcc[validNum]
                );
                messagesOffset += messageLength;
                vmProtoStateHash = data.vmProtoStateHashes[validNum];
                validNum++;
            } else {
                nodeDataHash = data.challengeNodeData[invalidNum];
                invalidNum++;
            }
            confNode = RollupUtils.childNodeHash(
                confNode,
                data.deadlineTicks[i],
                nodeDataHash,
                branchType,
                vmProtoStateHash
            );
        }
        require(messagesOffset == data.messages.length, "Didn't read all messages");
        // If last node is after deadline, then all nodes are
        require(RollupTime.blocksToTicks(block.number) >= data.deadlineTicks[nodeCount - 1], CONF_TIME);
        uint activeCount = checkAlignedStakers(
            confNode,
            data.deadlineTicks[nodeCount - 1],
            data.stakerAddresses,
            data.stakerProofs,
            data.stakerProofOffsets
        );
        require(activeCount > 0, CONF_HAS_STAKER);

        confirmNode(confNode);

        // Send all messages is a single batch
        globalInbox.sendMessages(data.messages);

        if (validNum > 0) {
            emit ConfirmedAssertion(
                data.logsAcc
            );
        }
    }

}<|MERGE_RESOLUTION|>--- conflicted
+++ resolved
@@ -52,13 +52,9 @@
     // Only callable by owner
     string constant ONLY_OWNER = "ONLY_OWNER";
 
-<<<<<<< HEAD
+    string public constant VERSION = "1";
+
     address payable owner;
-=======
-    string public constant VERSION = "1";
-
-    address owner;
->>>>>>> 361e5365
 
     event ConfirmedAssertion(
         bytes32[] logsAccHash
