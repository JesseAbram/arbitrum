--- conflicted
+++ resolved
@@ -17,10 +17,6 @@
 package rollup
 
 import (
-<<<<<<< HEAD
-	"github.com/offchainlabs/arbitrum/packages/arb-validator/arbbridge"
-=======
->>>>>>> 59d4585a
 	"math/big"
 	"testing"
 
