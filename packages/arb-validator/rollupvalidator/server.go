--- conflicted
+++ resolved
@@ -21,11 +21,8 @@
 	"context"
 	"errors"
 	"fmt"
-<<<<<<< HEAD
 	"github.com/offchainlabs/arbitrum/packages/arb-validator/arbbridge"
-=======
 	"log"
->>>>>>> 948578d0
 	"math/big"
 	"strconv"
 
