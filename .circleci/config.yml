aliases:
  - &restore_yarn_cache
    keys:
      - yarn-packages-v1-{{ .Branch }}-{{ checksum "yarn.lock" }}
      - yarn-packages-v1-{{ .Branch }}-
      - yarn-packages-v1-
  - &save_yarn_cache
    paths:
      - ~/.cache/yarn
    key: yarn-packages-v1-{{ .Branch }}-{{ checksum "yarn.lock" }}
  - &restore_python_cache
    keys:
      - python-packages-v2-{{ .Branch }}-{{ checksum "packages/arb-compiler-evm/requirements.txt" }}
      - python-packages-v2-{{ .Branch }}-
      - python-packages-v2-
  - &save_python_cache
    paths:
      - ~/.local/lib/python3.7/site-packages
    key: python-packages-v2-{{ .Branch }}-{{ checksum "packages/arb-compiler-evm/requirements.txt" }}
  - &restore_ethbridge_cache
    keys:
      - yarn-packages-v1-{{ .Branch }}-{{ checksum "yarn.lock" }}
      - yarn-packages-v1-{{ .Branch }}-
      - yarn-packages-v1-
  - &save_ethbridge_cache
    paths:
      - ~/.cache/yarn
    key: yarn-packages-v1-{{ .Branch }}-{{ checksum "yarn.lock" }}

  - &restore_go_cache
    keys:
      - go-mod-v7-{{ .Branch }}-{{ checksum "packages/arb-validator/go.sum" }}
      - go-mod-v7-{{ .Branch }}-
      - go-mod-v7-
  - &save_go_cache
    key: go-mod-v7-{{ .Branch }}-{{ checksum "packages/arb-validator/go.sum" }}
    paths:
      - ~/go/pkg/mod
  - &restore_conan_cache
    keys:
      - conan-packages-v2-{{ .Branch }}-{{ checksum "packages/arb-avm-cpp/conanfile.txt" }}
      - conan-packages-v2-{{ .Branch }}-
      - conan-packages-v2-
  - &save_conan_cache
    paths:
      - ~/.conan/data
    key: conan-packages-v2-{{ .Branch }}-{{ checksum "packages/arb-avm-cpp/conanfile.txt" }}
  - &test-path /tmp/test-results
version: 2
workflows:
  version: 2
  build:
    jobs:
      - go-deps
      - cpp-avm
      - frontend
      - ethbridge
      - backend:
          requires:
            - go-deps
            - cpp-avm
            - ethbridge
      - backend-integration:
          requires:
            - go-deps
            - cpp-avm
            - ethbridge
jobs:
  go-deps:
    docker:
      - image: offchainlabs/backend-base:0.2.1
    steps:
      - checkout
      - restore_cache: *restore_go_cache
      - run:
          command: |
            cd packages/arb-provider-go
            go mod download
      - save_cache: *save_go_cache
  frontend:
    docker:
      - image: offchainlabs/frontend-base:0.1.0
    environment:
      TEST_RESULTS: *test-path
    steps:
      - checkout
      - run: mkdir -p $TEST_RESULTS
      - restore_cache: *restore_yarn_cache
      - run: yarn install --cache-folder ~/.cache/yarn
      - save_cache: *save_yarn_cache
      - restore_cache: *restore_python_cache
      - run:
          command: | # use pipenv to install dependencies
            pip3 install --user -r requirements.txt
            python3 setup.py install --user
          working_directory: /home/user/project/packages/arb-compiler-evm
      - save_cache: *save_python_cache
      - run:
          name: test arb-compiler-evm
          command: |
            python3 setup.py nosetests --processes=2 --process-timeout=120 --with-coverage --cover-package=arbitrum --with-xunit --xunit-file=${TEST_RESULTS}/arb-compiler-evm.xml
          working_directory: /home/user/project/packages/arb-compiler-evm
      - run:
          name: test arb-provider-ethers
          command: |
            yarn
            yarn test --coverage --ci --runInBand --reporters=default --reporters=jest-junit
            yarn lint --format junit -o ${TEST_RESULTS}/arb-provider-ethers-lint.xml
          environment:
<<<<<<< HEAD
            JEST_JUNIT_OUTPUT: '${TEST_RESULTS}/arb-provider-ethers.xml'
=======
            JEST_JUNIT_OUTPUT_DIR: *test-path
            JEST_JUNIT_OUTPUT_NAME: arb-provider-ethers.xml
>>>>>>> c7432e0f
          working_directory: /home/user/project/packages/arb-provider-ethers
      - run:
          name: test arb-provider-web3
          command: |
            yarn test --pass-with-no-tests --coverage --ci --runInBand --reporters=default --reporters=jest-junit
            yarn lint --format junit -o ${TEST_RESULTS}/arb-provider-web3-lint.xml
          environment:
<<<<<<< HEAD
            JEST_JUNIT_OUTPUT: '${TEST_RESULTS}/arb-provider-web3.xml'
=======
            JEST_JUNIT_OUTPUT_DIR: *test-path
            JEST_JUNIT_OUTPUT_NAME: arb-provider-web3.xml
>>>>>>> c7432e0f
          working_directory: /home/user/project/packages/arb-provider-web3
      - run:
          name: test arb-provider-truffle
          command: |
            yarn test  --pass-with-no-tests --coverage --ci --runInBand --reporters=default --reporters=jest-junit
            yarn lint --format junit -o ${TEST_RESULTS}/arb-provider-truffle-lint.xml
          environment:
<<<<<<< HEAD
            JEST_JUNIT_OUTPUT: '${TEST_RESULTS}/arb-provider-truffle.xml'
=======
            JEST_JUNIT_OUTPUT_DIR: *test-path
            JEST_JUNIT_OUTPUT_NAME: arb-provider-truffle.xml
>>>>>>> c7432e0f
          working_directory: /home/user/project/packages/arb-provider-truffle
      - run:
          name: Upload Coverage to Codecov
          command: codecovbash
          working_directory: /home/user/project/packages
      - store_test_results:
          path: *test-path
  ethbridge:
    docker:
      - image: offchainlabs/ethbridge-base:0.2.0
    steps:
      - checkout
      - run: mv /home/user/project/packages/arb-bridge-eth /home/user/
      - run:
          command: |
            yarn
            echo arbitrum > ~/password.txt
            mkdir data
            geth --datadir data init geth/ethbridge.json
            cp geth/keystore/* data/keystore
          working_directory: /home/user/arb-bridge-eth
      - run:
          command: geth --datadir data --rpc --rpcaddr "0.0.0.0" --rpccorsdomain "*" --rpcport 7545 --rpcapi 'personal,db,eth,net,web3,txpool,miner' --allow-insecure-unlock --unlock 0x81183c9c61bdf79db7330bbcda47be30c0a85064 --password ~/password.txt --mine
          background: true
          working_directory: /home/user/arb-bridge-eth
      - run: while ! nc -z localhost 7545; do sleep 2; done
      - run:
          name: test arb-bridge-eth
          command: |
            truffle migrate --network parity
          working_directory: /home/user/arb-bridge-eth
      - run: cat /home/user/arb-bridge-eth/bridge_eth_addresses.json
      - run: killall geth
      - persist_to_workspace: # store the built files into the workspace for other jobs.
          root: /home/user/arb-bridge-eth
          paths:
            - data
  cpp-avm:
    docker:
      - image: offchainlabs/cpp-base:0.2.4
    environment: # environment variables for the build itself
      TEST_RESULTS: *test-path # path to where test results will be saved
    steps:
      - checkout
      - run: mkdir -p $TEST_RESULTS
      - restore_cache: *restore_conan_cache
      - run:
          command: |
            mkdir -p packages/arb-avm-cpp/build
            cd packages/arb-avm-cpp/build
            conan install ..
            cmake -DCMAKE_BUILD_TYPE=Debug -DCODE_COVERAGE=True ..
            cmake --build . -j 2
            cp lib/lib* ../cmachine/
      - save_cache: *save_conan_cache
      - run:
          name: test arb-avm-cpp
          command: |
            ./bin/avm_tests -r junit > ${TEST_RESULTS}/arb-avm-cpp.xml
            lcov --capture --directory . --output-file coverage.info
            lcov --remove coverage.info --output-file coverage.info '*/.conan/*' '/usr/*' '*/tests/*' '*/external/*'
            lcov --list coverage.info
          working_directory: /home/user/project/packages/arb-avm-cpp/build
      - persist_to_workspace: # store the built files into the workspace for other jobs.
          root: /home/user/project/packages/arb-avm-cpp/cmachine
          paths:
            - ./*.a
      - run: codecovbash -R /home/user/project
      - store_test_results:
          path: *test-path
  backend:
    docker:
<<<<<<< HEAD
      - image: offchainlabs/backend-base:0.2.2
=======
      - image: offchainlabs/backend-base:0.2.3
>>>>>>> c7432e0f
    environment: # environment variables for the build itself
      TEST_RESULTS: *test-path # path to where test results will be saved
    steps:
      - checkout
      - run: mkdir -p $TEST_RESULTS
      - attach_workspace:
          at: /home/user/workspace
      - run:
          command: |
            echo arbitrum > ~/password.txt
            cp -r /home/user/workspace/data /home/user/project/packages/arb-bridge-eth
            cp /home/user/workspace/*.a /home/user/project/packages/arb-avm-cpp/cmachine
      - restore_cache: *restore_go_cache
      - run:
          command: |
            cd packages/arb-validator
            export CGO_LDFLAGS="-lgcov --coverage"
            go install -v ./...
      - run:
          name: start geth
          command: geth --datadir data --rpc --rpcaddr 'localhost' --rpcport 7545 --rpcapi 'personal,db,eth,net,web3,txpool,miner' --ws --wsaddr 0.0.0.0 --wsport 7546 --wsorigins '*' --wsapi personal,admin,db,eth,net,web3,miner,shh,txpool,debug --allow-insecure-unlock --unlock 0x81183c9c61bdf79db7330bbcda47be30c0a85064 --password ~/password.txt --mine
          background: true
          working_directory: /home/user/project/packages/arb-bridge-eth
      - run: while ! nc -z localhost 7545; do sleep 2; done
      - run:
          name: test arb-util
          command: |
            cd ..
            export ARB_PACKAGES=$(go list ./... | grep -v 'evilRollupServer' | awk -vORS=, '{ print "github.com/offchainlabs/arbitrum/"substr($1,21) }' | sed 's/,$/\n/')
            cd arb-util
            gotestsum --format short-verbose --junitfile ${TEST_RESULTS}/arb-util.xml -- -race -coverprofile=coverage.txt -covermode=atomic -coverpkg=$ARB_PACKAGES ./...
          working_directory: /home/user/project/packages/arb-util
      - run:
          name: test arb-avm-cpp
          command: |
            export CGO_LDFLAGS="-lgcov --coverage"
            cd ..
            export ARB_PACKAGES=$(go list ./... | grep -v 'evilRollupServer' | awk -vORS=, '{ print "github.com/offchainlabs/arbitrum/"substr($1,21) }' | sed 's/,$/\n/')
            cd arb-avm-cpp
            gotestsum --format short-verbose --junitfile ${TEST_RESULTS}/arb-avm-cpp.xml -- -race -coverprofile=coverage.txt -covermode=atomic -coverpkg=$ARB_PACKAGES ./...
          working_directory: /home/user/project/packages/arb-avm-cpp
      - run:
          name: test arb-avm-go
          command: |
            cd ..
            export ARB_PACKAGES=$(go list ./... | grep -v 'evilRollupServer' | awk -vORS=, '{ print "github.com/offchainlabs/arbitrum/"substr($1,21) }' | sed 's/,$/\n/')
            cd arb-avm-go
            gotestsum --format short-verbose --junitfile ${TEST_RESULTS}/arb-avm-go.xml -- -race -coverprofile=coverage.txt -covermode=atomic -coverpkg=$ARB_PACKAGES ./...
          working_directory: /home/user/project/packages/arb-avm-go
      - run:
          name: test arb-validator-core
          command: |
            export CGO_LDFLAGS="-lgcov --coverage"
            cd ..
            export ARB_PACKAGES=$(go list ./... | grep -v 'evilRollupServer' | awk -vORS=, '{ print "github.com/offchainlabs/arbitrum/"substr($1,21) }' | sed 's/,$/\n/')
            cd arb-validator-core
            gotestsum --format short-verbose --junitfile ${TEST_RESULTS}/arb-validator-core.xml -- -race -coverprofile=coverage.txt -covermode=atomic -coverpkg=$ARB_PACKAGES ./...
          working_directory: /home/user/project/packages/arb-validator-core
      - run:
          name: test arb-validator
          command: |
            export CGO_LDFLAGS="-lgcov --coverage"
            cd ..
            export ARB_PACKAGES=$(go list ./... | grep -v 'evilRollupServer' | awk -vORS=, '{ print "github.com/offchainlabs/arbitrum/"substr($1,21) }' | sed 's/,$/\n/')
            cd arb-validator
            gotestsum --format short-verbose --junitfile ${TEST_RESULTS}/arb-validator.xml -- -race -coverprofile=coverage.txt -covermode=atomic -coverpkg=$ARB_PACKAGES ./...
          working_directory: /home/user/project/packages/arb-validator
      - run:
          name: test arb-provider-go
          command: |
            export CGO_LDFLAGS="-lgcov --coverage"
            cd ..
            export ARB_PACKAGES=$(go list ./... | grep -v 'evilRollupServer' | awk -vORS=, '{ print "github.com/offchainlabs/arbitrum/"substr($1,21) }' | sed 's/,$/\n/')
            cd arb-provider-go
            gotestsum --format short-verbose --junitfile ${TEST_RESULTS}/arb-provider-go.xml -- -race -coverprofile=coverage.txt -covermode=atomic -coverpkg=$ARB_PACKAGES ./...
          working_directory: /home/user/project/packages/arb-provider-go
      - run: codecovbash -R /home/user/project -c -F unit
      - store_test_results:
          path: *test-path

  backend-integration:
    docker:
      - image: offchainlabs/backend-base:0.2.3
    environment: # environment variables for the build itself
      TEST_RESULTS: *test-path # path to where test results will be saved
    steps:
      - checkout
      - run: mkdir -p $TEST_RESULTS
      - attach_workspace:
          at: /home/user/workspace
      - run:
          command: |
            echo arbitrum > ~/password.txt
            cp -r /home/user/workspace/data /home/user/project/packages/arb-bridge-eth
            cp /home/user/workspace/*.a /home/user/project/packages/arb-avm-cpp/cmachine
      - restore_cache: *restore_go_cache
      - run:
          command: |
            cd packages/arb-validator
            export CGO_LDFLAGS="-lgcov --coverage"
            go install -v ./...
      - run:
          name: start geth
          command: geth --datadir data --rpc --rpcaddr 'localhost' --rpcport 7545 --rpcapi 'personal,db,eth,net,web3,txpool,miner' --ws --wsaddr 0.0.0.0 --wsport 7546 --wsorigins '*' --wsapi personal,admin,db,eth,net,web3,miner,shh,txpool,debug --allow-insecure-unlock --unlock 0x81183c9c61bdf79db7330bbcda47be30c0a85064 --password ~/password.txt --mine
          background: true
          working_directory: /home/user/project/packages/arb-bridge-eth
      - run: while ! nc -z localhost 7545; do sleep 2; done
      - run:
          name: test fibgo
          command: |
            export CGO_LDFLAGS="-lgcov --coverage"
            export ARB_PACKAGES=$(go list ./... | grep -v 'evilRollupServer' | awk -vORS=, '{ print "github.com/offchainlabs/arbitrum/"substr($1,21) }' | sed 's/,$/\n/')
            cd ../tests/fibgo
            gotestsum --format short-verbose --junitfile ${TEST_RESULTS}/fibgo.xml -- -race -coverprofile=coverage.txt -covermode=atomic -coverpkg=$ARB_PACKAGES ./...
          working_directory: /home/user/project/packages
      - run: codecovbash -R /home/user/project -c -F integration
      - store_test_results:
          path: *test-path<|MERGE_RESOLUTION|>--- conflicted
+++ resolved
@@ -107,12 +107,8 @@
             yarn test --coverage --ci --runInBand --reporters=default --reporters=jest-junit
             yarn lint --format junit -o ${TEST_RESULTS}/arb-provider-ethers-lint.xml
           environment:
-<<<<<<< HEAD
-            JEST_JUNIT_OUTPUT: '${TEST_RESULTS}/arb-provider-ethers.xml'
-=======
             JEST_JUNIT_OUTPUT_DIR: *test-path
             JEST_JUNIT_OUTPUT_NAME: arb-provider-ethers.xml
->>>>>>> c7432e0f
           working_directory: /home/user/project/packages/arb-provider-ethers
       - run:
           name: test arb-provider-web3
@@ -120,12 +116,8 @@
             yarn test --pass-with-no-tests --coverage --ci --runInBand --reporters=default --reporters=jest-junit
             yarn lint --format junit -o ${TEST_RESULTS}/arb-provider-web3-lint.xml
           environment:
-<<<<<<< HEAD
-            JEST_JUNIT_OUTPUT: '${TEST_RESULTS}/arb-provider-web3.xml'
-=======
             JEST_JUNIT_OUTPUT_DIR: *test-path
             JEST_JUNIT_OUTPUT_NAME: arb-provider-web3.xml
->>>>>>> c7432e0f
           working_directory: /home/user/project/packages/arb-provider-web3
       - run:
           name: test arb-provider-truffle
@@ -133,12 +125,8 @@
             yarn test  --pass-with-no-tests --coverage --ci --runInBand --reporters=default --reporters=jest-junit
             yarn lint --format junit -o ${TEST_RESULTS}/arb-provider-truffle-lint.xml
           environment:
-<<<<<<< HEAD
-            JEST_JUNIT_OUTPUT: '${TEST_RESULTS}/arb-provider-truffle.xml'
-=======
             JEST_JUNIT_OUTPUT_DIR: *test-path
             JEST_JUNIT_OUTPUT_NAME: arb-provider-truffle.xml
->>>>>>> c7432e0f
           working_directory: /home/user/project/packages/arb-provider-truffle
       - run:
           name: Upload Coverage to Codecov
@@ -211,11 +199,7 @@
           path: *test-path
   backend:
     docker:
-<<<<<<< HEAD
-      - image: offchainlabs/backend-base:0.2.2
-=======
       - image: offchainlabs/backend-base:0.2.3
->>>>>>> c7432e0f
     environment: # environment variables for the build itself
       TEST_RESULTS: *test-path # path to where test results will be saved
     steps:
